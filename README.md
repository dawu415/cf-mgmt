# Cloud Foundry Management (cf-mgmt)

Go automation for managing orgs, spaces, users (from ldap groups or internal store) mapping to roles, quotas, application security groups and private-domains that can be driven from concourse pipeline and GIT managed metadata

# New Major Release Information
There has been major refactoring to internals of cf-mgmt to remove duplicate code that is not supported by go-cfclient library.  This release SHOULD be backward compatible but wanting to make community aware of a major change.  This will be released as the latest tag on dockerhub.  If you experience any problems you can revert your cf-mgmt to use the previously released version with tag `0.0.91`.

This can be done by modifying you cf-mgmt.yml concourse task with the following:

```
---
platform: linux

image_resource:
  type: docker-image
  source: {repository: pivotalservices/cf-mgmt, tag: "0.0.91"}

inputs:
  - name: config-repo

run:
  path: config-repo/ci/tasks/cf-mgmt.sh
```

## Getting Started

### Install

Compiled [releases](https://github.com/pivotalservices/cf-mgmt/releases) are available on Github.
Download the binary for your platform and place it somewhere on your path.
Don't forget to `chmod +x` the file on Linux and macOS.

### Create UAA Client

cf-mgmt needs a uaa client to be able to interact with cloud controller and uaa for create, updating, deleting, and listing entities.

<<<<<<< HEAD
To create a non-admin client execute the following command with [Cloud Foundry UAA Client](https://github.com/cloudfoundry/cf-uaac).  Recent addition of 2 authorities needed to setup shared domains with tcp routing `routing.router_groups.read`

```sh
uaac target uaa.<system-domain>
uaac token client get <adminuserid> -s <admin-client-secret>

=======
This can be done using either the ruby-based [`uaac` cli](https://github.com/cloudfoundry/cf-uaac):

```sh
uaac target uaa.<your system domain>
uaac token client get admin -s <your uaa admin client secret>
>>>>>>> 1317b9c7
uaac client add cf-mgmt \
  --name cf-mgmt \
  --secret <cf-mgmt-secret> \
  --authorized_grant_types client_credentials,refresh_token \
  --authorities cloud_controller.admin,scim.read,scim.write,routing.router_groups.read
```

Or with the [golang-based UAA CLI](https://github.com/cloudfoundry-incubator/uaa-cli):

`go install github.com/cloudfoundry-incubator/uaa-cli`

```sh   
uaa-cli target https://uaa.<system-domain>

uaa-cli get-client-credentials-token <adminuserid> -s <admin-client-secret>

uaa-cli create-client cf-mgmt \
  --client_secret <cf-mgmt-secret> \
  --authorized_grant_types client_credentials,refresh_token \
  --authorities cloud_controller.admin,scim.read,scim.write,routing.router_groups.read
```

Or the [golang-based UAA CLI](https://github.com/cloudfoundry-incubator/uaa-cli):

```sh
uaa target https://uaa.<your system domain>
uaa get-client-credentials-token admin -s <your uaa admin client secret>
uaa create-client cf-mgmt \
  --client_secret <client secret from cf-mgmt client> \
  --authorized_grant_types client_credentials,refresh_token \
  --authorities cloud_controller.admin,scim.read,scim.write,routing.router_groups.read
```

### Setup Configuration

Navigate into a directory in which will become your git repository for cf-mgmt configuration

1. Initialize git repository by either cloning a remote or using `git init`

2. You can either setup your configuration by using
  - [init](docs/config/init/README.md) command from cf-mgmt-config if you are wanting to start with a blank configuration and add the config using cf-mgmt-config operations
  - [export-config](docs/export-config/README.md) command from `cf-mgmt` if you have an existing foundation you can use this to reverse engineer your configuration.

3. *(optional)* Configure LDAP/SAML Options. If your foundation uses LDAP and/or SAML, you will need to configure ldap.yml with the correct values.
	- [LDAP only config](docs/config/README.md#ldap-configuration)
	- [SAML with LDAP groups](docs/config/README.md#saml-configuration-with-ldap-group-lookups)
	- [SAML only](docs/config/README.md#saml-configuration)

4. [Generate the concourse pipeline](docs/config/generate-concourse-pipeline/README.md) using cf-mgmt-config

5. Make sure you .gitingore the vars.yml file that is generated `echo vars.yml >> .gitignore`

6. Commit and push your changes to your git repository

7. fly your pipeline after you have filled in vars.yml

## Maintainer

* [Caleb Washburn](https://github.com/calebwashburn)

## Support

cf-mgmt is a community supported cloud foundry add-on.  Opening issues for questions, feature requests and/or bugs is the best path to getting "support".  We strive to be active in keeping this tool working and meeting your needs in a timely fashion.

### Debug Output
When opening an issue please provide debug level output (scrubbed for any customer info) by using latest generated pipeline and setting LOG_LEVEL: debug or modifying current pipeline if you are not using latest pipeline to add the following to specific job step params

```
params:
  LOG_LEVEL: debug
  ... existing params
```

## Install

Compiled releases are available on Github.
Download the binary for your platform and place it somewhere on your path.
Don't forget to `chmod +x` the file on Linux and macOS.

Alternatively, you may wish to build from source.

## Build from the source

`cf-mgmt` is written in [Go](https://golang.org/).
To build the binary yourself, follow these steps:

* Install `Go`.
* Install [Glide](https://github.com/Masterminds/glide), a dependency management tool for Go.
* Clone the repo:
  - `mkdir -p $(go env GOPATH)/src/github.com/pivotalservices`
  - `cd $(go env GOPATH)/src/github.com/pivotalservices`
  - `git clone git@github.com:pivotalservices/cf-mgmt.git`
* Install dependencies:
  - `cd cf-mgmt`
  - `glide install`
  - `go build -o cf-mgmt cmd/cf-mgmt/main.go`
  - `go build -o cf-mgmt-config cmd/cf-mgmt-config/main.go`

To cross compile, set the `$GOOS` and `$GOARCH` environment variables.
For example: `GOOS=linux GOARCH=amd64 go build`.

## Testing

To run the unit tests, use `go test $(glide nv)`.

### Integration tests

There are integration tests that require some additional configuration.

The LDAP tests require an LDAP server, which can be started with Docker:

```
docker pull cwashburn/ldap
docker run -d -p 389:389 --name ldap -t cwashburn/ldap
RUN_LDAP_TESTS=true go test ./ldap_integration/...
```

The remaining integration tests require [PCF Dev](https://pivotal.io/pcf-dev)
to be running, the CF CLI, and the [UAA CLI](https://github.com/cloudfoundry-incubator/uaa-cli).

```sh
cf dev start
uaa-cli target https://uaa.dev.cfdev.sh -k

uaa-cli get-client-credentials-token admin -s admin-client-secret

uaa-cli create-client cf-mgmt \
  --client_secret cf-mgmt-secret \
  --authorized_grant_types client_credentials,refresh_token \
  --authorities cloud_controller.admin,scim.read,scim.write,routing.router_groups.read
RUN_INTEGRATION_TESTS=true go test ./integration/...
```

## Code Generation

Some portions of this code are autogenerated.  To regenerate them, install the prerequisites:

- `go get -u github.com/jteeuwen/go-bindata/...`
- `go get -u github.com/maxbrunsfeld/counterfeiter`

And then run `go generate $(glide nv)` from the project directory, or `go generate .`
from a specific directory.

## Contributing

PRs are always welcome or open issues if you are experiencing an issue and will do my best to address issues in timely fashion.

## Documentation

- See [here](docs/README.md) for documentation on all the available commands for running cf-mgmt
- See [here](docs/config/README.md) for documentation on all the configuration documentation and commands<|MERGE_RESOLUTION|>--- conflicted
+++ resolved
@@ -34,20 +34,11 @@
 
 cf-mgmt needs a uaa client to be able to interact with cloud controller and uaa for create, updating, deleting, and listing entities.
 
-<<<<<<< HEAD
-To create a non-admin client execute the following command with [Cloud Foundry UAA Client](https://github.com/cloudfoundry/cf-uaac).  Recent addition of 2 authorities needed to setup shared domains with tcp routing `routing.router_groups.read`
-
-```sh
-uaac target uaa.<system-domain>
-uaac token client get <adminuserid> -s <admin-client-secret>
-
-=======
 This can be done using either the ruby-based [`uaac` cli](https://github.com/cloudfoundry/cf-uaac):
 
 ```sh
 uaac target uaa.<your system domain>
 uaac token client get admin -s <your uaa admin client secret>
->>>>>>> 1317b9c7
 uaac client add cf-mgmt \
   --name cf-mgmt \
   --secret <cf-mgmt-secret> \
