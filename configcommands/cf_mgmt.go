package configcommands

type CfMgmtConfigCommand struct {
	Version                             VersionCommand                      `command:"version" description:"Print version information and exit"`
	InitConfigurationCommand            InitConfigurationCommand            `command:"init" description:"Initializes folder structure for configuration"`
	GlobalConfigurationCommand          GlobalConfigurationCommand          `command:"global" description:"Updates values in cf-mgmt.yml"`
	OrgConfigurationCommand             OrgConfigurationCommand             `command:"org" description:"Adds/updates specified org to configuration"`
	SpaceConfigurationCommand           SpaceConfigurationCommand           `command:"space" description:"adds/updates space configuration"`
<<<<<<< HEAD
	AddOrgToConfigurationCommand        AddOrgToConfigurationCommand        `command:"add-org" description:"Adds specified org to configuration"`
	AddSpaceToConfigurationCommand      AddSpaceToConfigurationCommand      `command:"add-space" description:"Adds specified space to configuration for org"`
=======
	AddOrgToConfigurationCommand        AddOrgToConfigurationCommand        `command:"add-org" description:"*****DEPRECATED, use 'cf-mgmt-config org instead' - Adds specified org to configuration"`
	AddSpaceToConfigurationCommand      AddSpaceToConfigurationCommand      `command:"add-space" description:"*****DEPRECATED, use 'cf-mgmt-config space instead' - Adds specified space to configuration for org"`
>>>>>>> 3c51311e
	GenerateConcoursePipelineCommand    GenerateConcoursePipelineCommand    `command:"generate-concourse-pipeline" description:"generates a concourse pipline to be used to drive cf-mgmt"`
	UpdateOrgConfigurationCommand       UpdateOrgConfigurationCommand       `command:"update-org" description:"*****DEPRECATED, use 'cf-mgmt-config org instead' - updates org configuration"`
	UpdateSpaceConfigurationCommand     UpdateSpaceConfigurationCommand     `command:"update-space" description:"*****DEPRECATED, use 'cf-mgmt-config space instead' - updates space configuration"`
	DeleteOrgConfigurationCommand       DeleteOrgConfigurationCommand       `command:"delete-org" description:"deletes org configuration"`
	DeleteSpaceConfigurationCommand     DeleteSpaceConfigurationCommand     `command:"delete-space" description:"deletes space configuration"`
	AddASGToConfigurationCommand        AddASGToConfigurationCommand        `command:"add-asg" description:"*****DEPRECATED, use 'cf-mgmt-config asg instead' - add a named asg to configuration"`
	ASGToConfigurationCommand           ASGToConfigurationCommand           `command:"asg" description:"creates/updates a named asg"`
	UpdateOrgsConfigurationCommand      UpdateOrgsConfigurationCommand      `command:"update-orgs" description:"updates orgs.yml"`
	RenameOrgConfigurationCommand       RenameOrgConfigurationCommand       `command:"rename-org" description:"renames an org"`
	RenameSpaceConfigurationCommand     RenameSpaceConfigurationCommand     `command:"rename-space" description:"renames a space for a given org"`
	OrgNamedQuotaConfigurationCommand   OrgNamedQuotaConfigurationCommand   `command:"named-org-quota" description:"creates/updates named org quota"`
	SpaceNamedQuotaConfigurationCommand SpaceNamedQuotaConfigurationCommand `command:"named-space-quota" description:"creates/updates named space quota"`
}

var CfMgmtConfig CfMgmtConfigCommand<|MERGE_RESOLUTION|>--- conflicted
+++ resolved
@@ -6,13 +6,8 @@
 	GlobalConfigurationCommand          GlobalConfigurationCommand          `command:"global" description:"Updates values in cf-mgmt.yml"`
 	OrgConfigurationCommand             OrgConfigurationCommand             `command:"org" description:"Adds/updates specified org to configuration"`
 	SpaceConfigurationCommand           SpaceConfigurationCommand           `command:"space" description:"adds/updates space configuration"`
-<<<<<<< HEAD
-	AddOrgToConfigurationCommand        AddOrgToConfigurationCommand        `command:"add-org" description:"Adds specified org to configuration"`
-	AddSpaceToConfigurationCommand      AddSpaceToConfigurationCommand      `command:"add-space" description:"Adds specified space to configuration for org"`
-=======
 	AddOrgToConfigurationCommand        AddOrgToConfigurationCommand        `command:"add-org" description:"*****DEPRECATED, use 'cf-mgmt-config org instead' - Adds specified org to configuration"`
 	AddSpaceToConfigurationCommand      AddSpaceToConfigurationCommand      `command:"add-space" description:"*****DEPRECATED, use 'cf-mgmt-config space instead' - Adds specified space to configuration for org"`
->>>>>>> 3c51311e
 	GenerateConcoursePipelineCommand    GenerateConcoursePipelineCommand    `command:"generate-concourse-pipeline" description:"generates a concourse pipline to be used to drive cf-mgmt"`
 	UpdateOrgConfigurationCommand       UpdateOrgConfigurationCommand       `command:"update-org" description:"*****DEPRECATED, use 'cf-mgmt-config org instead' - updates org configuration"`
 	UpdateSpaceConfigurationCommand     UpdateSpaceConfigurationCommand     `command:"update-space" description:"*****DEPRECATED, use 'cf-mgmt-config space instead' - updates space configuration"`
