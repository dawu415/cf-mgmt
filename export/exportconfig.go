--- conflicted
+++ resolved
@@ -31,13 +31,8 @@
 	privateDomainMgr privatedomain.Manager,
 	sharedDomainMgr *shareddomain.Manager,
 	serviceAccessMgr *serviceaccess.Manager,
-<<<<<<< HEAD
-	quotaMgr *quota.Manager) Manager {
-	return &DefaultImportManager{
-=======
 	quotaMgr *quota.Manager) *Manager {
 	return &Manager{
->>>>>>> 3c51311e
 		ConfigMgr:            config.NewManager(configDir),
 		UAAMgr:               uaaMgr,
 		SpaceManager:         spaceManager,
@@ -52,12 +47,7 @@
 	}
 }
 
-<<<<<<< HEAD
-//DefaultImportManager  -
-type DefaultImportManager struct {
-=======
 type Manager struct {
->>>>>>> 3c51311e
 	ConfigMgr            config.Manager
 	UAAMgr               uaa.Manager
 	SpaceManager         space.Manager
@@ -70,8 +60,6 @@
 	ServiceAccessManager *serviceaccess.Manager
 	QuotaManager         *quota.Manager
 	SkipSpaces           bool
-<<<<<<< HEAD
-=======
 }
 
 func (im *Manager) ExportServiceAccess() error {
@@ -110,16 +98,11 @@
 		fmt.Println("Updated cf-mgmt.yml with service-access configuration")
 	}
 	return err
->>>>>>> 3c51311e
 }
 
 //ExportConfig Imports org and space configuration from an existing CF instance
 //Entries part of excludedOrgs and excludedSpaces are not included in the import
-<<<<<<< HEAD
-func (im *DefaultImportManager) ExportConfig(excludedOrgs, excludedSpaces map[string]string, skipSpaces bool) error {
-=======
 func (im *Manager) ExportConfig(excludedOrgs, excludedSpaces map[string]string, skipSpaces bool) error {
->>>>>>> 3c51311e
 	//Get all the users from the foundation
 	uaaUsers, err := im.UAAMgr.ListUsers()
 	if err != nil {
@@ -233,24 +216,6 @@
 			orgConfig.PrivateDomains = append(orgConfig.PrivateDomains, privatedomain)
 		}
 
-<<<<<<< HEAD
-		orgConfig.ServiceAccess = make(map[string][]string)
-		serviceInfo, err := im.ServiceAccessManager.ListServiceInfo()
-		if err != nil {
-			return err
-		}
-		for service, plans := range serviceInfo.AllPlans() {
-			accessPlans := []string{}
-			for _, plan := range plans {
-				if plan.Public || plan.OrgHasAccess(org.Guid) {
-					accessPlans = append(accessPlans, plan.Name)
-				}
-			}
-			orgConfig.ServiceAccess[service] = accessPlans
-		}
-
-=======
->>>>>>> 3c51311e
 		spacesConfig := &config.Spaces{Org: orgConfig.Org, EnableDeleteSpaces: !skipSpaces}
 
 		im.ConfigMgr.AddOrgToConfig(orgConfig, spacesConfig)
@@ -340,10 +305,9 @@
 		globalConfig.SharedDomains[sharedDomain.Name] = sharedDomainConfig
 	}
 	return im.ConfigMgr.SaveGlobalConfig(globalConfig)
-<<<<<<< HEAD
-}
-
-func (im *DefaultImportManager) processSpaces(orgConfig *config.OrgConfig, orgGUID string, excludedSpaces map[string]string, uaaUsers *uaa.Users, isolationSegments []cfclient.IsolationSegment, securityGroups map[string]cfclient.SecGroup) error {
+}
+
+func (im *Manager) processSpaces(orgConfig *config.OrgConfig, orgGUID string, excludedSpaces map[string]string, uaaUsers *uaa.Users, isolationSegments []cfclient.IsolationSegment, securityGroups map[string]cfclient.SecGroup) error {
 	lo.G.Infof("Listing spaces for org %s", orgConfig.Org)
 	spaces, _ := im.SpaceManager.ListSpaces(orgGUID)
 	lo.G.Infof("Found %d Spaces for org %s", len(spaces), orgConfig.Org)
@@ -451,118 +415,6 @@
 		}
 	}
 	return nil
-=======
->>>>>>> 3c51311e
-}
-
-func (im *Manager) processSpaces(orgConfig *config.OrgConfig, orgGUID string, excludedSpaces map[string]string, uaaUsers *uaa.Users, isolationSegments []cfclient.IsolationSegment, securityGroups map[string]cfclient.SecGroup) error {
-	lo.G.Infof("Listing spaces for org %s", orgConfig.Org)
-	spaces, _ := im.SpaceManager.ListSpaces(orgGUID)
-	lo.G.Infof("Found %d Spaces for org %s", len(spaces), orgConfig.Org)
-
-	spaceQuotas, err := im.QuotaManager.ListAllSpaceQuotasForOrg(orgGUID)
-	if err != nil {
-		return err
-	}
-
-	for _, spaceQuota := range spaceQuotas {
-		if !im.doesSpaceExist(spaces, spaceQuota.Name) {
-			err = im.ConfigMgr.AddSpaceQuota(config.SpaceQuota{
-				Org:                     orgConfig.Org,
-				Name:                    spaceQuota.Name,
-				AppInstanceLimit:        config.AsString(spaceQuota.AppInstanceLimit),
-				TotalReservedRoutePorts: config.AsString(spaceQuota.TotalReservedRoutePorts),
-				TotalServiceKeys:        config.AsString(spaceQuota.TotalServiceKeys),
-				AppTaskLimit:            config.AsString(spaceQuota.AppTaskLimit),
-				MemoryLimit:             config.ByteSize(spaceQuota.MemoryLimit),
-				InstanceMemoryLimit:     config.ByteSize(spaceQuota.InstanceMemoryLimit),
-				TotalRoutes:             config.AsString(spaceQuota.TotalRoutes),
-				TotalServices:           config.AsString(spaceQuota.TotalServices),
-				PaidServicePlansAllowed: spaceQuota.NonBasicServicesAllowed,
-			})
-			if err != nil {
-				return err
-			}
-		}
-	}
-
-	for _, orgSpace := range spaces {
-		spaceName := orgSpace.Name
-		if _, ok := excludedSpaces[spaceName]; ok {
-			lo.G.Infof("Skipping space: %s as it is ignored from export", spaceName)
-			continue
-		}
-		lo.G.Infof("Processing space: %s", spaceName)
-
-		spaceConfig := &config.SpaceConfig{Org: orgConfig.Org, Space: spaceName, EnableUnassignSecurityGroup: true}
-		//Add users
-		im.addSpaceUsers(spaceConfig, uaaUsers, orgSpace.Guid)
-		//Add Quota definition if applicable
-		if orgSpace.QuotaDefinitionGuid != "" {
-			quota, err := orgSpace.Quota()
-			if err != nil {
-				return err
-			}
-			if quota != nil {
-				if quota.Name == orgSpace.Name {
-					spaceConfig.EnableSpaceQuota = true
-					spaceConfig.MemoryLimit = config.ByteSize(quota.MemoryLimit)
-					spaceConfig.InstanceMemoryLimit = config.ByteSize(quota.InstanceMemoryLimit)
-					spaceConfig.TotalRoutes = config.AsString(quota.TotalRoutes)
-					spaceConfig.TotalServices = config.AsString(quota.TotalServices)
-					spaceConfig.PaidServicePlansAllowed = quota.NonBasicServicesAllowed
-					spaceConfig.TotalReservedRoutePorts = config.AsString(quota.TotalReservedRoutePorts)
-					spaceConfig.TotalServiceKeys = config.AsString(quota.TotalServiceKeys)
-					spaceConfig.AppInstanceLimit = config.AsString(quota.AppInstanceLimit)
-					spaceConfig.AppTaskLimit = config.AsString(quota.AppTaskLimit)
-				} else {
-					spaceConfig.NamedQuota = quota.Name
-				}
-			}
-		} else {
-			spaceConfig.MemoryLimit = orgConfig.MemoryLimit
-			spaceConfig.InstanceMemoryLimit = orgConfig.InstanceMemoryLimit
-			spaceConfig.TotalRoutes = orgConfig.TotalRoutes
-			spaceConfig.TotalServices = orgConfig.TotalServices
-			spaceConfig.PaidServicePlansAllowed = orgConfig.PaidServicePlansAllowed
-			spaceConfig.TotalReservedRoutePorts = orgConfig.TotalReservedRoutePorts
-			spaceConfig.TotalServiceKeys = orgConfig.TotalServiceKeys
-			spaceConfig.AppInstanceLimit = orgConfig.AppInstanceLimit
-			spaceConfig.AppTaskLimit = orgConfig.AppTaskLimit
-		}
-
-		if orgSpace.IsolationSegmentGuid != "" {
-			for _, isosegment := range isolationSegments {
-				if isosegment.GUID == orgSpace.IsolationSegmentGuid {
-					spaceConfig.IsoSegment = isosegment.Name
-				}
-			}
-
-		}
-		if orgSpace.AllowSSH {
-			spaceConfig.AllowSSH = true
-		}
-
-		spaceSGName := fmt.Sprintf("%s-%s", orgConfig.Org, spaceName)
-		if spaceSGNames, err := im.SecurityGroupManager.ListSpaceSecurityGroups(orgSpace.Guid); err == nil {
-			for securityGroupName, _ := range spaceSGNames {
-				lo.G.Infof("Adding named security group [%s] to space [%s]", securityGroupName, spaceName)
-				if securityGroupName != spaceSGName {
-					spaceConfig.ASGs = append(spaceConfig.ASGs, securityGroupName)
-				}
-			}
-		}
-
-		im.ConfigMgr.AddSpaceToConfig(spaceConfig)
-
-		if sgInfo, ok := securityGroups[spaceSGName]; ok {
-			delete(securityGroups, spaceSGName)
-			if rules, err := im.SecurityGroupManager.GetSecurityGroupRules(sgInfo.Guid); err == nil {
-				im.ConfigMgr.AddSecurityGroupToSpace(orgConfig.Org, spaceName, rules)
-			}
-		}
-	}
-	return nil
 }
 
 func (im *Manager) exportServiceAccess(globalConfig *config.GlobalConfig, orgs []cfclient.Org) error {
